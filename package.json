--- conflicted
+++ resolved
@@ -26,15 +26,7 @@
   },
   "dependencies": {
     "@frmscoe/frms-coe-lib": "^4.0.0-rc.7",
-<<<<<<< HEAD
     "nats": "^2.14.0"
-=======
-    "arangojs": "^8.3.0",
-    "fast-json-stringify": "^5.8.0",
-    "ioredis": "^5.3.2",
-    "nats": "^2.14.0",
-    "node-cache": "^5.1.2"
->>>>>>> 2573c343
   },
   "keywords": [],
   "author": "",
